--- conflicted
+++ resolved
@@ -23,11 +23,7 @@
 
 type dummyFileSystem struct{}
 
-<<<<<<< HEAD
-func (dummyFileSystem) Open(path string) (http.File, error) {
-=======
-func (fs dummyFileSystem) Open(string) (http.File, error) {
->>>>>>> 7937ffb6
+func (dummyFileSystem) Open(string) (http.File, error) {
 	return http.Dir(".").Open(".")
 }
 
