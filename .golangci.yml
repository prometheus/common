--- conflicted
+++ resolved
@@ -162,10 +162,4 @@
       extra-rules: true
     goimports:
       local-prefixes:
-<<<<<<< HEAD
-        - github.com/prometheus/common
-=======
-        - github.com/prometheus/common
-  exclusions:
-    generated: lax
->>>>>>> b2cdb078
+        - github.com/prometheus/common